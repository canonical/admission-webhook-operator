--- conflicted
+++ resolved
@@ -40,10 +40,6 @@
   integration:
     name: Integration Tests
     runs-on: ubuntu-20.04
-<<<<<<< HEAD
-    
-=======
->>>>>>> 0d1d2c63
     steps:
     - name: Check out code
       uses: actions/checkout@v2
