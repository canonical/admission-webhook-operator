--- conflicted
+++ resolved
@@ -10,20 +10,12 @@
         isn't already a prior issue concerning this. If there is,
         please join that discussion instead.
   - type: textarea
-<<<<<<< HEAD
-    id: enhancement-proposal-why
-    attributes:
-      label: Why it needs to get done
-      description: >
-        Describe why it needs to get done
-=======
     id: enhancement-proposal-context
     attributes:
       label: Context
       description: >
         Describe why we should work on this task/enhancement, as well as
         existing context we should be aware of
->>>>>>> f0db201d
     validations:
       required: true
   - type: textarea
@@ -41,11 +33,6 @@
   - type: textarea
     id: enhancement-proposal-dod
     attributes:
-<<<<<<< HEAD
-      label: When is the task considered done
-      description: >
-        Describe what are the requirements for the task to be considered done
-=======
       label: Definition of Done
       description: >
         What are the requirements for the task to be considered done
@@ -53,6 +40,5 @@
         1. We know how X works (spike)
         2. Code is doing Y
         3. Charm has functionality Z
->>>>>>> f0db201d
     validations:
       required: true