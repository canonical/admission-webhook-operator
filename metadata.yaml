--- conflicted
+++ resolved
@@ -16,11 +16,7 @@
     type: oci-image
     description: Backing OCI image
     auto-fetch: true
-<<<<<<< HEAD
-    upstream-source: charmedkubeflow/admission-webhook:1.10.0-rc.0-d5781e6
-=======
-    upstream-source: docker.io/kubeflownotebookswg/poddefaults-webhook:v1.10.0-rc.1
->>>>>>> 865c4ef3
+    upstream-source: charmedkubeflow/admission-webhook:1.10.0-rc.1-273516f
 provides:
   pod-defaults:
     interface: pod-defaults
